//! # Starks-verifier Module
//! A module for validated offchain-workers to verify tasks.
//!
//!
//! ## Overview
//! 
//! This module is used for off-chain workers to verify the tasks stored on chain, 
//! including the submission of tasks, the verification of a single off-chain worker on the task, 
//! and the `pass or not`results are stored on-chain at the moment the verification is done.
//! When the number of ayes or nays in the verification result exceeds the set threshold, 
//! the final verification result will be stored on-chain in the form of SettledTask, 
//! and the SettledTask will automatically expire after the set time.
//! 
//!
//! ## Interface
//!
//! ### Dispatchable Functions
//!
//! * `create_task` - Create a task with program_has h,inputs, outputs, proof_id.
//! * `offchain_worker` - For validated offchain-workers to dispatch only,in order to 
//! verify tasks.
//! * `on_finalize` - Remove SettledTask which is expired at this block
//!
//! 
//! 
// Ensure we're `no_std` when compiling for Wasm.
#![cfg_attr(not(feature = "std"), no_std)]

use sp_application_crypto::RuntimeAppPublic;
use codec::{Encode, Decode};
use sp_std::prelude::*;
use sp_std::{
    borrow::ToOwned,
    iter::FromIterator,
    collections::btree_set::BTreeSet,
    convert::From,
};

use sp_runtime::{
    offchain::{http, Duration, storage::StorageValueRef},
    RuntimeDebug
};
use sp_core::crypto::KeyTypeId;
use frame_support::{
    traits::OneSessionHandler
};
// use frame_system::{ensure_signed, ensure_none};
use frame_system::offchain::{
    SendTransactionTypes,
    SubmitTransaction,
};
pub use pallet::*;

#[cfg(all(feature = "std", test))]
mod mock;

#[cfg(all(feature = "std", test))]
mod tests;

/// The key type of which to sign the starks verification transactions
pub const KEY_TYPE: KeyTypeId = KeyTypeId(*b"zkst");

pub mod crypto {
    pub mod app_sr25519 {
        pub use crate::KEY_TYPE;
        use sp_application_crypto::{app_crypto, sr25519};
        app_crypto!(sr25519, KEY_TYPE);
    }

    sp_application_crypto::with_pair! {
		/// A starks verifier keypair using sr25519 as its crypto.
		pub type AuthorityPair = app_sr25519::Pair;
	}

    /// A starks verifier signature using sr25519 as its crypto.
    pub type AuthoritySignature = app_sr25519::Signature;

    /// A starks verifier identifier using sr25519 as its crypto.
    pub type AuthorityId = app_sr25519::Public;
}

/// The status of a given verification task
#[derive(Encode, Decode, Default, PartialEq, Eq, RuntimeDebug)]
pub struct Status {
    // The verifiers involved so far
    pub verifiers: Vec<u32>,
    // The number of affirmative vote so far
    pub ayes: u32,
    // The number of dissenting vote so far
    pub nays: u32
}

/// Receipt about any verification occured
#[derive(Encode, Decode, Clone, PartialEq, Eq, RuntimeDebug)]
pub struct VerificationReceipt<AccountId, BlockNumber>{
    task_tuple_id: (AccountId, Class),
    // The Hash of a certain task to be verified
    program_hash: [u8; 32],
    // Whether a task is passed or not
    passed: bool,
    // Block number at the time submission is created.
    submit_at: BlockNumber,
    // Submitted by who
    auth_index: u32,
    // The length of session validator set
    validators_len: u32
}

/// Info of a certain task
#[derive(Encode, Decode, Default, PartialEq, Eq, RuntimeDebug)]
pub struct TaskInfo <BlockNumber>{
    // The id of the proof,combined with a url to fetch the complete proof later
    proof_id: Vec<u8>,
    // Inputs of the task 
    inputs: Vec<u128>,
    // Outputs of the task
    outputs: Vec<u128>,
    // The hash of the program
    program_hash: [u8; 32],
    // If false,expiration is the time task created;
    // If true ,expiration is the time task expired.
    taskfinish : Option<bool>,
    expiration: Option<BlockNumber>,
}



/// Class of the privacy in raw
type Class = Vec<u8>;

/// Error which may occur while executing the off-chain code.
#[cfg_attr(test, derive(PartialEq))]
pub enum OffchainErr<BlockNumber> {
    NotValidator,
    NoTaskToExecute,
    FailToAcquireLock,
    FailedToFetchProof,
    FailedSigning,
    SubmitTransaction(BlockNumber),
    VerificationFailed,
}

impl<BlockNumber: sp_std::fmt::Debug> sp_std::fmt::Debug for OffchainErr<BlockNumber> {
    fn fmt(&self, fmt: &mut sp_std::fmt::Formatter) -> sp_std::fmt::Result {
        match *self {
            OffchainErr::NotValidator => write!(fmt, "Failed to sign heartbeat"),
            OffchainErr::NoTaskToExecute => write!(fmt, "No task to Execute"),
            OffchainErr::FailToAcquireLock => write!(fmt, "Failed to acquire lock"),
            OffchainErr::FailedToFetchProof => write!(fmt, "Failed to fetch proof"),
            OffchainErr::FailedSigning => write!(fmt, "Failed to sign the result"),
            OffchainErr::SubmitTransaction(ref now) =>
                write!(fmt, "Failed to submit transaction at block {:?}", now),
            OffchainErr::VerificationFailed => write!(fmt, "Failed to verify"),
        }
    }
}


const DB_PREFIX: &[u8] = b"starksnetwork/verification-tasks/";

pub type OffchainResult<T, A> = Result<A, OffchainErr<<T as frame_system::Config>::BlockNumber>>;

#[frame_support::pallet]
pub mod pallet {
    use frame_support::{
        dispatch::DispatchResult,
		pallet_prelude::*,
    };
    use frame_system::pallet_prelude::*;
	use super::*;
    #[pallet::config]
    #[pallet::disable_frame_system_supertrait_check]
    pub trait Config: frame_system::Config + SendTransactionTypes<Call<Self>> {
        /// The identifier type for an offchain worker.
        type AuthorityId: Member + Parameter + RuntimeAppPublic + Default + Ord + MaybeSerializeDeserialize;
        /// The overarching event type.
        type Event: From<Event<Self>> + IsType<<Self as frame_system::Config>::Event>;
        /// A type for retrieving the validators supposed to be online in a session.
    	// type ValidatorSet: ValidatorSetWithIdentification<Self::AccountId>;
    
        /// After a task is verified, it can still be stored on chain for a `StorePeriod` of time
        #[pallet::constant]
        type StorePeriod: Get<Self::BlockNumber>;
    
        /// A configuration for base priority of unsigned transactions.
        ///
        /// This is exposed so that it can be tuned for particular runtime, when
        /// multiple pallets send unsigned transactions.
        #[pallet::constant]
        type UnsignedPriority: Get<TransactionPriority>;
    
    }

    #[pallet::pallet]
	#[pallet::generate_store(pub(super) trait Store)]
	pub struct Pallet<T>(PhantomData<T>);

    #[pallet::storage]
    #[pallet::getter(fn keys)]
    /// Current set of keys that are allowed to execute verification tasks
    pub(super) type Keys<T: Config> = StorageValue<_, Vec<T::AuthorityId>, ValueQuery>;

    #[pallet::storage]
    #[pallet::getter(fn task_params)]
    /// Map from the task_params to the TaskInfo(proof_id,inputs,outputs)
    pub(super) type TaskParams<T: Config> = StorageDoubleMap<
        _,
        Twox64Concat, T::AccountId,
        Twox64Concat, Class,
        TaskInfo<T::BlockNumber>,
        ValueQuery,
    >;

    #[pallet::storage]
    #[pallet::getter(fn ongoing_tasks)]
    /// Record the verification tasks that are about to be verified or under verifying.
    /// The key is program hash
    pub(super) type OngoingTasks<T: Config> = StorageDoubleMap<
        _,
        Twox64Concat, T::AccountId,
        Twox64Concat, Class,
        Status,
        OptionQuery,
    >;

    #[pallet::storage]
    #[pallet::getter(fn settled_tasks)]
    /// Completed proof tasks, will be stored onchain for a short period to be challenged
    pub(super) type SettledTasks<T: Config> = StorageDoubleMap<
        _,
        Twox64Concat, T::BlockNumber,
        Twox64Concat, (T::AccountId, Class),
        Option<bool>,
        ValueQuery,
    >;
    #[pallet::event]
	#[pallet::generate_deposit(pub(super) fn deposit_event)]
	#[pallet::metadata(T::AccountId = "AccountId")]
    pub enum Event<T: Config> {
        /// A new verifier is added with `AccountId`.
        AddVerifier(T::AccountId),
        /// A verifier is removed with `AccountId`.
        RemoveVerifier(T::AccountId),
        /// A new task is created.
        TaskCreated(T::AccountId, Class, Vec<u8>),
        /// A verification submitted on chain
        VerificationSubmitted,
    }

    #[pallet::error]
    pub enum Error<T> {
        /// It's not allowed to recreated an existed task.
		TaskAlreadyExists,
		/// Only permitted verifiers can submit the result
		NotAllowed,
		/// Task does not exist
		TaskNotExists,
		/// Duplicated Submission
		DuplicatedSubmission,
    }

    #[pallet::call]
	impl<T: Config> Pallet<T> {
        /// To create a new task for verifiers to verify,make sure that this task hasn't be stored on-chain yet.
        /// If qualified,store the task on-chain ( <TaskParam> & <OngoingTasks> )
        /// 
        /// The dispatch origin for this call must be _Signed_.
        /// 
		/// - `program_hash`: The hash of task to be verified.
		/// - `inputs`: Inputs of the task.
        /// - `outputs`: Outputs of the task.
        /// - `proof_id`: The id of the proof,combined with a url to fetch the complete proof later
        /// 
        /// If the Task created successfully, deposit the `TaskCreated` event.
        #[pallet::weight(10000)]
        pub fn create_task(
            origin: OriginFor<T>,
            class: Class,
            program_hash: [u8; 32],
            inputs: Vec<u128>,
            outputs: Vec<u128>,
            proof_id: Vec<u8>
        ) -> DispatchResult {
            let who = ensure_signed(origin)?;
            // Ensure task has not been created
            ensure!(!TaskParams::<T>::try_get(&who, &class).is_ok(), Error::<T>::TaskAlreadyExists);
            <TaskParams<T>>::insert(&who, &class, TaskInfo{ proof_id: proof_id.clone(), inputs, outputs, program_hash: program_hash, taskfinish: Some(false), expiration: Some(<frame_system::Module<T>>::block_number())});
            <OngoingTasks<T>>::insert(&who, &class, Status::default());
            Self::deposit_event(Event::TaskCreated(who, class, proof_id));
            Ok(())
        }

        /// Submit a verification with certain receipt.
        /// 
        /// The dispatch origin for this call must represent an unsigned extrinsin.
        /// 
        /// - `receipt`: Receipt about a verification occured
        /// 
        /// Once the number of affirmative vote or dissenting vote above the threshold,store it on-chain(`SettledTask`)
        /// The last parameter of `SettleTask` represents the task if passed or not.
        #[pallet::weight(10000)]
        pub fn submit_verification(
            origin: OriginFor<T>,
            receipt: VerificationReceipt<T::AccountId, T::BlockNumber>,
            _signature: <T::AuthorityId as RuntimeAppPublic>::Signature,
        ) -> DispatchResult {
            ensure_none(origin)?;
            let account = receipt.clone().task_tuple_id.0;
            let class = receipt.clone().task_tuple_id.1;
            <OngoingTasks<T>>::try_mutate_exists(
                &account.clone(),
                &class.clone(),
                |last_status| -> DispatchResult {
                    // Last status must exist.Fetch last status,if not exists return error
                    let mut status = last_status.take().ok_or(Error::<T>::TaskNotExists)?;
                    // A verifier can not submit more than once
                    ensure!(!status.verifiers.contains(&receipt.auth_index),
                        Error::<T>::DuplicatedSubmission);
                    // Update the verifier list
                    status.verifiers.push(receipt.auth_index);
                    // > 50%
                    let threshold = (Self::authority_len() + 1) / 2;
                    // Adjust ayes or nays according to the receipt.
                    if receipt.passed {
                        status.ayes += 1;
                    } else {
                        status.nays += 1;
                    }
                    // Change expiration.
                    let expiration = receipt.submit_at + T::StorePeriod::get();
                    let TaskInfo { proof_id, inputs, outputs, program_hash, taskfinish, expiration: block} = Self::task_params(&account, &class);
                    // If ayes > threshold，pass the task and store it on-chain with a `true`.
                    if status.ayes > threshold {
                        // Pass the verification
                        SettledTasks::<T>::insert(expiration, &(account.clone(),class.clone()), Some(true));
                        <TaskParams<T>>::insert(&account, &class, TaskInfo{ proof_id, inputs, outputs, program_hash: program_hash, taskfinish: Some(true), expiration: Some(expiration)});
                        *last_status = None;
<<<<<<< HEAD


                    // If nays > threshold，reject the task and store it on-chain with a `false`.
                    } else if status.nays > threshold {
=======
                    
                    // If nays >= threshold，reject the task and store it on-chain with a `false`.
                    } else if status.nays >= threshold {
>>>>>>> b91bc1a5
                        // fail the verification
                        SettledTasks::<T>::insert(expiration, &(account.clone(), class.clone()), Some(false));
                        <TaskParams<T>>::insert(&account, &class, TaskInfo{ proof_id, inputs, outputs, program_hash: program_hash, taskfinish: Some(true), expiration: Some(expiration)});
                        *last_status = None;
                    } else {
                        // Otherwise, update the task status
                        *last_status = Some(status);
                    }
                    Self::deposit_event(Event::VerificationSubmitted);

                    Ok(())
                })
            }
        }

    // Runs after every block.  
    #[pallet::hooks]
    impl<T: Config> Hooks<BlockNumberFor<T>> for Pallet<T> {
        fn on_finalize(block: T::BlockNumber) {
            SettledTasks::<T>::remove_prefix(block);
        }

        fn offchain_worker(now: T::BlockNumber) {
            // Only send messages if we are a potential validator.
            if sp_io::offchain::is_validator() {
				for res in Self::send_verification_output(now).into_iter().flatten() {
					if let Err(e) = res {
						log::warn!(
							target: "starks-verifier",
							"Skipping verifying at {:?}: {:?}",
							now,
							e,
						)
					}
				}
			} else {
				log::trace!(
					target: "starks-verifier",
					"Skipping verifying at {:?}. Not a validator.",
					now,
				)
			}
        }
    }

    /// Invalid transaction custom error. Returned when validators_len field in Receipt is incorrect.
    const INVALID_VALIDATORS_LEN: u8 = 10;
  #[pallet::validate_unsigned]
    impl<T: Config> frame_support::unsigned::ValidateUnsigned for Pallet<T> {
        type Call = Call<T>;

        fn validate_unsigned(
            _source: TransactionSource,
            call: &Self::Call
        ) -> TransactionValidity {

            if let Call::submit_verification(receipt, signature) = call {
                if receipt.submit_at > <frame_system::Pallet<T>>::block_number() {
                    return InvalidTransaction::Future.into();
                }

                // Verify that the incoming (unverified) pubkey is actually an authority id
                let keys = Keys::<T>::get();
                if keys.len() as u32 != receipt.validators_len {
                    return InvalidTransaction::Custom(INVALID_VALIDATORS_LEN).into();
                }
           
                let authority_id = match keys.get(receipt.auth_index as usize) {
                    Some(id) => id,
                    None => return InvalidTransaction::BadProof.into(),
                };

                // Check signature (this is expensive so we do it last).
                let signature_valid = receipt.using_encoded(|encoded_receipt| {
                    authority_id.verify(&encoded_receipt, &signature)
                });

                if !signature_valid {
                    return InvalidTransaction::BadProof.into();
                }

                ValidTransaction::with_tag_prefix("StarksVerifier")
                    .priority(T::UnsignedPriority::get())
                    .and_provides((receipt.program_hash,authority_id))
                    .longevity(5)
                    .propagate(true)
                    .build()
            } else {
                InvalidTransaction::Call.into()
            }
        }
    }

}


impl<T: Config> Pallet<T> {
    /// The internal entry of offchain worker   
    /// Send verification with index of on-chain authorities and its corresponding local public key
    pub(crate) fn send_verification_output(
        block_number: T::BlockNumber
    ) -> OffchainResult<T, impl Iterator<Item=OffchainResult<T, ()>>> {
        Ok(Self::local_authority_keys()
            .map( move |(auth_index, key)|
                Self::send_single_result_with_lock(auth_index, key, block_number)
        ))
    }

    fn send_single_result_with_lock(
        auth_index: u32,
        key: T::AuthorityId,
        block_number: T::BlockNumber,
    ) -> OffchainResult<T, ()> {
        let storage_key = {
            let mut prefix = DB_PREFIX.to_vec();
            prefix.extend(auth_index.encode());
            prefix
        };
        let storage = StorageValueRef::persistent(&storage_key);

        let mut task_id_tuple: (T::AccountId, Class) = Default::default();
        let mut initial_local_tasks = BTreeSet::new();

        let res = storage.mutate(
            |tasks: Option<Option<BTreeSet<(T::AccountId, Class)>>>| {
            // Check if there is already a lock for that particular task.(hash)
            // If there exists a vec of `local_tasks`,we will attempt to find a certian task which is
            // stored on-chain(<OngoingTask>) but not verified locally yet.
            // If such vec doesn't exist ,we will initialize it,with the fist task to be verified on-chain(<OngoingTask>)
            match tasks {
                Some(Some(mut local_tasks)) =>  {
                    task_id_tuple = Self::task_to_execute(&mut local_tasks)?;
                    // TODO: fetch_proof, verify, and submit
                    local_tasks.insert(task_id_tuple.clone());
                    Ok(local_tasks)
                },
                _ => {
                    task_id_tuple = Self::task_to_execute(&mut BTreeSet::new())?;
                    initial_local_tasks.insert(task_id_tuple.clone());
                    Ok(initial_local_tasks)
                }
            }
        })?;

        let mut local_tasks = res.map_err(|_| OffchainErr::FailToAcquireLock)?;

        // We got the lock, and do the fetch, verify, sign and send
        let res =  Self::prepare_submission(
            auth_index, 
            key, 
            block_number, 
            task_id_tuple.clone());
        
        // Clear the lock in case we have failed to send transaction.
        if res.is_err() {
            local_tasks.remove(&task_id_tuple);
            storage.set(&local_tasks);
        }
        res
    }


    /// Fetch proof, verify, sign and submit the transaction
    fn prepare_submission(
        auth_index: u32,
        key: T::AuthorityId,
        block_number: T::BlockNumber,
        task_tuple_id: (T::AccountId, Class)
    ) -> OffchainResult<T, ()> {
<<<<<<< HEAD
        let TaskInfo {proof_id, inputs, outputs, program_hash ,taskfinish, expiration} = Self::task_params(&task_tuple_id.0, &task_tuple_id.1);
        // To fetch proof and verify it.
        let proof = Self::fetch_proof(&proof_id).map_err(|_| OffchainErr::FailedToFetchProof)?;
        let is_success = Self::stark_verify(&program_hash, inputs,outputs, &proof);
        let res = if let Ok(r) = is_success { r } else {false};
=======
        let TaskInfo {proof_id, inputs, outputs, program_hash } = Self::task_params(&task_tuple_id.0, &task_tuple_id.1);
        
        // To fetch proof and verify it.
        let proof = Self::fetch_proof(&proof_id).map_err(|_| OffchainErr::FailedToFetchProof)?;
        let is_success: bool = Self::stark_verify(&program_hash, inputs,outputs, &proof)?;
        

>>>>>>> b91bc1a5
        let validators_len = Keys::<T>::decode_len().unwrap_or_default() as u32;
        //Create and initialize a verification receipt
        let receipt = VerificationReceipt {
            task_tuple_id,
            program_hash: program_hash,
            passed: res,
            submit_at: block_number,
            auth_index: auth_index,
            validators_len
        };

        let signature = key.sign(&receipt.encode()).ok_or(OffchainErr::FailedSigning)?;
        let call = Call::submit_verification(receipt, signature);

        log::info!(
            target: "starks-verifier",
            "[index: {:?} report verification: {:?},  at block: {:?}]",
            auth_index,
            call,
            block_number
        );

        SubmitTransaction::<T, Call<T>>::submit_unsigned_transaction(call.into())
            .map_err(|_| OffchainErr::SubmitTransaction(block_number))?;
        
        Ok(())
    }

    /// Fetch the proof     
    fn fetch_proof(proof_id: &Vec<u8>) -> Result<Vec<u8>, http::Error> {
        let deadline = sp_io::offchain::timestamp().add(Duration::from_millis(100_000));
        // Combine the the `proof_id` with a certain url 
        let url = "https://ipfs.infura.io:5001/api/v0/cat?arg=".to_owned() + sp_std::str::from_utf8(proof_id).unwrap();
        let request = http::Request::get(&url);
        let pending = request
            .deadline(deadline)
            .send()
            .map_err(|_| http::Error::IoError)?;

        let response = pending.try_wait(deadline)
			.map_err(|_| http::Error::DeadlineReached)??;

        // Let's check the status code before we proceed to reading the response.
        if response.code != 200 {
            log::warn!(target: "starks-verifier", "Unexpected status code: {}", response.code);
            return Err(http::Error::Unknown);
        }

        // Next we want to fully read the response body and collect it to a vector of bytes.
        // Note that the return object allows you to read the body in chunks as well
        // with a way to control the deadline.
        let body = response.body().collect::<Vec<u8>>();
        // log::debug!(target: "starks-verifier", "BODY is {:?}", &body);
        Ok(body)
    }

    /// Use Stark_verify to verify every program_hash with proof
    fn stark_verify(
        program_hash: &[u8; 32], 
        inputs: Vec<u128>,
        outputs: Vec<u128>,
        proof: &[u8]) -> OffchainResult<T, bool> {
        sp_starks::starks::verify(program_hash, &inputs, &outputs, proof)
            .map_err(|_| OffchainErr::VerificationFailed)
    }

    // Return index of on-chain authorities and its corresponding local public key
    fn local_authority_keys() -> impl Iterator<Item=(u32, T::AuthorityId)> {
        // On-chain storage
        let authorities = Keys::<T>::get();
        // Local keystore
        let mut local_keys = T::AuthorityId::all();
        local_keys.sort();
        authorities.into_iter()
            .enumerate()
            .filter_map(move |(index, authority)| {
                local_keys.binary_search(&authority)
                    .ok()
                    .map(|location| (index as u32, local_keys[location].clone()))
            })
    }


    /// Pick an on-chain tasks to execute which is not included in `local_tasks`
    fn task_to_execute(local_tasks: &BTreeSet<(T::AccountId, Class)>) -> OffchainResult<T, (T::AccountId, Class)> {
        //On-chain ready-to-verify tasks,put all task_hash of OngoingTasks into a vec.
        let ongoing_tasks_list = BTreeSet::from_iter(OngoingTasks::<T>::iter()
        .map(|(account_id, class, _)| (account_id, class)));

        // Find any one task that is not executed
        // TODO： find all tasks that are not executed
        let mut tasks_not_executed : Vec<_> = ongoing_tasks_list.difference(local_tasks).cloned().collect();
        
        // return the task to execute
        tasks_not_executed.pop().ok_or(OffchainErr::NoTaskToExecute)
    }

    fn authority_len() -> u32 {
        Self::keys().len() as u32
    }

    fn initialize_keys(keys: &[T::AuthorityId]) {
        if !keys.is_empty() {
            assert!(Keys::<T>::get().is_empty(), "Keys are already initialized!");
            Keys::<T>::put(keys);
        }
    }

    #[allow(dead_code)]
    fn set_keys(keys: &Vec<T::AuthorityId>) {
        Keys::<T>::put(&keys)
    }
}



impl<T: Config> sp_runtime::BoundToRuntimeAppPublic for Pallet<T> {
    type Public = T::AuthorityId;
}

impl<T: Config> OneSessionHandler<T::AccountId> for Pallet<T> {
    type Key = T::AuthorityId;

    fn on_genesis_session<'a, I: 'a>(validators: I)
        where I: Iterator<Item=(&'a T::AccountId, T::AuthorityId)>
    {
        let keys = validators.map(|x| x.1).collect::<Vec<_>>();
        Self::initialize_keys(&keys);
    }

    fn on_new_session<'a, I: 'a>(_changed: bool, validators: I, _queued_validators: I)
        where I: Iterator<Item=(&'a T::AccountId, T::AuthorityId)>
    {

        // Remember who the authorities are for the new session.
        Keys::<T>::put(validators.map(|x| x.1).collect::<Vec<_>>());
    }

    fn on_disabled(_i: usize) {
        // Ignore
    }
}<|MERGE_RESOLUTION|>--- conflicted
+++ resolved
@@ -335,16 +335,10 @@
                         SettledTasks::<T>::insert(expiration, &(account.clone(),class.clone()), Some(true));
                         <TaskParams<T>>::insert(&account, &class, TaskInfo{ proof_id, inputs, outputs, program_hash: program_hash, taskfinish: Some(true), expiration: Some(expiration)});
                         *last_status = None;
-<<<<<<< HEAD
-
 
                     // If nays > threshold，reject the task and store it on-chain with a `false`.
                     } else if status.nays > threshold {
-=======
-                    
-                    // If nays >= threshold，reject the task and store it on-chain with a `false`.
-                    } else if status.nays >= threshold {
->>>>>>> b91bc1a5
+
                         // fail the verification
                         SettledTasks::<T>::insert(expiration, &(account.clone(), class.clone()), Some(false));
                         <TaskParams<T>>::insert(&account, &class, TaskInfo{ proof_id, inputs, outputs, program_hash: program_hash, taskfinish: Some(true), expiration: Some(expiration)});
@@ -514,21 +508,11 @@
         block_number: T::BlockNumber,
         task_tuple_id: (T::AccountId, Class)
     ) -> OffchainResult<T, ()> {
-<<<<<<< HEAD
         let TaskInfo {proof_id, inputs, outputs, program_hash ,taskfinish, expiration} = Self::task_params(&task_tuple_id.0, &task_tuple_id.1);
         // To fetch proof and verify it.
         let proof = Self::fetch_proof(&proof_id).map_err(|_| OffchainErr::FailedToFetchProof)?;
         let is_success = Self::stark_verify(&program_hash, inputs,outputs, &proof);
         let res = if let Ok(r) = is_success { r } else {false};
-=======
-        let TaskInfo {proof_id, inputs, outputs, program_hash } = Self::task_params(&task_tuple_id.0, &task_tuple_id.1);
-        
-        // To fetch proof and verify it.
-        let proof = Self::fetch_proof(&proof_id).map_err(|_| OffchainErr::FailedToFetchProof)?;
-        let is_success: bool = Self::stark_verify(&program_hash, inputs,outputs, &proof)?;
-        
-
->>>>>>> b91bc1a5
         let validators_len = Keys::<T>::decode_len().unwrap_or_default() as u32;
         //Create and initialize a verification receipt
         let receipt = VerificationReceipt {
