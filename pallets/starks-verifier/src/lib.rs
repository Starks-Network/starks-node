--- conflicted
+++ resolved
@@ -215,9 +215,7 @@
 
         /// Completed proof tasks, will be stored onchain for a short period to be challenged
         SettledTasks get(fn settled_tasks): double_map
-            /// The BlockNumber when the SettledTask is expired(submit-time + StorePeriod).
             hasher(blake2_128_concat) T::BlockNumber,
-            /// Whether the SettledTask if passed or not 
             hasher(identity) T::Hash => bool;
 	}
 
@@ -468,13 +466,8 @@
         };
 
         // Let's check the status code before we proceed to reading the response.
-<<<<<<< HEAD
         if response.code != 200 {
             log::warn!("Unexpected status code: {}", response.code);
-=======
-        if response.code != 200 {   
-            debug::warn!("Unexpected status code: {}", response.code);
->>>>>>> 197eae3f
             return Err(OffchainErr::HttpError(0));
         }
 
